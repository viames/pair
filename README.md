# VMS
light weight and versatile PHP framework

<<<<<<< HEAD
This bounch of files are the basis to develop medium or small PHP applications.
With the addition of a few files more, here provided for example, and an initial
database structure, the web project will be up and running.

##Features
The framework implements [Model-View-Controller](https://en.wikipedia.org/wiki/Model-View-Controller) pattern, the [Active Record](https://en.wikipedia.org/wiki/Active_record_pattern) pattern and a search friendly route logic.
=======
> This bounch of files is the basis to develop medium or small PHP applications.
> With the addition of a few files more, here provided for example, and an initial database structure, the web project will be up and running.

[TOC]

##Features
The framework implements [Model-View-Controller](https://en.wikipedia.org/wiki/Model-View-Controller) pattern, the [data mapper](https://en.wikipedia.org/wiki/Data_mapper_pattern) pattern and a search friendly route logic.
>>>>>>> d5b2feaa
<|MERGE_RESOLUTION|>--- conflicted
+++ resolved
@@ -1,19 +1,9 @@
 # VMS
 light weight and versatile PHP framework
 
-<<<<<<< HEAD
 This bounch of files are the basis to develop medium or small PHP applications.
 With the addition of a few files more, here provided for example, and an initial
 database structure, the web project will be up and running.
 
 ##Features
-The framework implements [Model-View-Controller](https://en.wikipedia.org/wiki/Model-View-Controller) pattern, the [Active Record](https://en.wikipedia.org/wiki/Active_record_pattern) pattern and a search friendly route logic.
-=======
-> This bounch of files is the basis to develop medium or small PHP applications.
-> With the addition of a few files more, here provided for example, and an initial database structure, the web project will be up and running.
-
-[TOC]
-
-##Features
-The framework implements [Model-View-Controller](https://en.wikipedia.org/wiki/Model-View-Controller) pattern, the [data mapper](https://en.wikipedia.org/wiki/Data_mapper_pattern) pattern and a search friendly route logic.
->>>>>>> d5b2feaa
+The framework implements [Model-View-Controller](https://en.wikipedia.org/wiki/Model-View-Controller) pattern, the [Active Record](https://en.wikipedia.org/wiki/Active_record_pattern) pattern and a search friendly route logic.